--- conflicted
+++ resolved
@@ -284,12 +284,9 @@
         ctot = updated_storage.get("CTot") if updated_storage else None
         om_total = joint_om.get("total") if joint_om else None
         rrr_annual = rrr_mit.get("annualized") if rrr_mit else None
-<<<<<<< HEAD
         rrr_share = rrr_annual * p if None not in (rrr_annual, p) else None
-=======
         om_scaled = om_total * p if None not in (om_total, p) else None
         rrr_scaled = rrr_annual * p if None not in (rrr_annual, p) else None
->>>>>>> 8e090971
 
         drate1 = total_inputs.get("rate1") if total_inputs else None
         years1 = total_inputs.get("periods1") if total_inputs else None
@@ -312,7 +309,6 @@
             ws_tac.append(["Cost of Storage Recommendation", crec, crec])
         if cap1 is not None or cap2 is not None:
             ws_tac.append(["Annualized Storage Cost", cap1, cap2])
-<<<<<<< HEAD
         if om_total is not None:
             ws_tac.append(["Joint O&M", om_total, om_total])
         if rrr_share is not None:
@@ -323,12 +319,10 @@
                     rrr_share,
                 ]
             )
-=======
         if om_scaled is not None:
             ws_tac.append(["Joint O&M", om_scaled, om_scaled])
         if rrr_scaled is not None:
             ws_tac.append(["Annualized RR&R/Mitigation", rrr_scaled, rrr_scaled])
->>>>>>> 8e090971
         if isinstance(storage_costs, dict):
             ws_tac.append(
                 [
@@ -813,12 +807,9 @@
         ctot = st.session_state.get("updated_storage", {}).get("CTot", 0.0)
         om_total = st.session_state.get("joint_om", {}).get("total", 0.0)
         rrr_annual = st.session_state.get("rrr_mit", {}).get("annualized", 0.0)
-<<<<<<< HEAD
         rrr_share = rrr_annual * p
-=======
         om_scaled = om_total * p
         rrr_scaled = rrr_annual * p
->>>>>>> 8e090971
         crec = ctot * p
 
         st.session_state.setdefault("total_annual_cost_inputs", {})
@@ -849,7 +840,6 @@
                 help="Number of years over which storage costs are annualized.",
             )
             capital1 = ctot * p * capital_recovery_factor(drate1 / 100.0, years1)
-<<<<<<< HEAD
             total1 = capital1 + om_total + rrr_share
             st.metric("Percent of Total Conservation Storage (P)", f"{p:.5f}")
             st.metric("Cost of Storage Recommendation", f"${crec:,.2f}")
@@ -859,14 +849,12 @@
                 "Annual Replacement and Rehabilitation Estimate",
                 f"${rrr_share:,.2f}",
             )
-=======
             total1 = capital1 + om_scaled + rrr_scaled
             st.metric("Percent of Total Conservation Storage (P)", f"{p:.5f}")
             st.metric("Cost of Storage Recommendation", f"${crec:,.2f}")
             st.metric("Annualized Storage Cost", f"${capital1:,.2f}")
             st.metric("Joint O&M", f"${om_scaled:,.2f}")
             st.metric("Annualized RR&R/Mitigation", f"${rrr_scaled:,.2f}")
->>>>>>> 8e090971
             st.metric("Total Annual Cost", f"${total1:,.2f}")
 
         with col2:
@@ -892,7 +880,6 @@
                 help="Number of years over which storage costs are annualized.",
             )
             capital2 = ctot * p * capital_recovery_factor(drate2 / 100.0, years2)
-<<<<<<< HEAD
             total2 = capital2 + om_total + rrr_share
             st.metric("Percent of Total Conservation Storage (P)", f"{p:.5f}")
             st.metric("Cost of Storage Recommendation", f"${crec:,.2f}")
@@ -902,14 +889,12 @@
                 "Annual Replacement and Rehabilitation Estimate",
                 f"${rrr_share:,.2f}",
             )
-=======
             total2 = capital2 + om_scaled + rrr_scaled
             st.metric("Percent of Total Conservation Storage (P)", f"{p:.5f}")
             st.metric("Cost of Storage Recommendation", f"${crec:,.2f}")
             st.metric("Annualized Storage Cost", f"${capital2:,.2f}")
             st.metric("Joint O&M", f"${om_scaled:,.2f}")
             st.metric("Annualized RR&R/Mitigation", f"${rrr_scaled:,.2f}")
->>>>>>> 8e090971
             st.metric("Total Annual Cost", f"${total2:,.2f}")
 
         st.session_state.total_annual_cost_inputs = {
