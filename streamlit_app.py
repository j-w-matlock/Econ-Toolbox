--- conflicted
+++ resolved
@@ -732,8 +732,6 @@
             ("Specialized", "Fishing and Hunting"): "Specialized Fishing and Hunting",
             ("Specialized", "Other (e.g., Boating)"): "Specialized Recreation",
         }
-<<<<<<< HEAD
-
     category = st.selectbox(
         "Quality Category",
         list(udv_defaults.keys()),
@@ -761,7 +759,6 @@
             "Quality Category": category,
             "Unit Day Value": udv_value,
             "Annual User Days": user_days,
-=======
         table_col = column_map[(rec_type, activity)]
         udv_calc = float(
             np.interp(
@@ -840,7 +837,6 @@
                 "Good access, high standard road to site; good access within site (15-18)",
                 "Outstanding aesthetic quality; no factors exist that lower quality (16-20)",
             ],
->>>>>>> 07fd6c3f
         }
         st.table(pd.DataFrame(criteria_table).set_index("Criteria"))
         st.subheader("Table 2. Conversion of Points to Dollar Values")
